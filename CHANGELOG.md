--- conflicted
+++ resolved
@@ -1,14 +1,13 @@
-<<<<<<< HEAD
+
 ## Fix
 - `harmonize_sen2cor_offset` a double if condition prevented to use some sensor versions.
-=======
+
 # v1.2.4
 ## Add
 - support for zip files when building ItemCollection (issue #8)
 
 ## Change
 - remove constraint on pystac version
->>>>>>> d8e66298
 
 # v1.2.3
 ## Add
